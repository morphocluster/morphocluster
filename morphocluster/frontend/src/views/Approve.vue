--- conflicted
+++ resolved
@@ -207,15 +207,10 @@
                     }
                     // ... otherwise get the next node
                     return api
-<<<<<<< HEAD
-                        .getNextUnapprovedNode(this.project.node_id, {leaf: true})
-                        .then(node_id => {
-=======
                         .getNextUnapprovedNode(this.project.node_id, {
                             leaf: true,
                         })
                         .then((node_id) => {
->>>>>>> 18975a26
                             if (node_id == null) {
                                 this.$refs.doneModal.show();
                                 return null;
@@ -304,15 +299,10 @@
                     console.log(msg);
                     this.messages.unshift(msg);
                     // Update progress
-<<<<<<< HEAD
-                    api.getNodeProgress(this.project.node_id, {log: "approve"})
-                        .then(progress => {
-=======
                     api.getNodeProgress(this.project.node_id, {
                         log: "approve",
                     })
                         .then((progress) => {
->>>>>>> 18975a26
                             this.progress = progress;
                         })
                         .catch((e) => {
@@ -339,15 +329,10 @@
                     this.messages.unshift(`Merged ${this.node.node_id}.`);
 
                     // Update progress
-<<<<<<< HEAD
-                    api.getNodeProgress(this.project.node_id, {log: "approve"})
-                        .then(progress => {
-=======
                     api.getNodeProgress(this.project.node_id, {
                         log: "approve",
                     })
                         .then((progress) => {
->>>>>>> 18975a26
                             this.progress = progress;
                         })
                         .catch((e) => {
