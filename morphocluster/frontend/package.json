--- conflicted
+++ resolved
@@ -11,12 +11,8 @@
     "@mdi/font": "^2.7.94",
     "axios": "^0.18.1",
     "bootstrap-vue": "^2.14.0",
-<<<<<<< HEAD
     "core-js": "^3.6.5",
-    "lodash": "^4.17.13",
-=======
     "lodash": "^4.17.19",
->>>>>>> 4c6a99a7
     "vue": "^2.6.11",
     "vue-infinite-loading": "^2.3.3",
     "vue-router": "^3.0.1",
